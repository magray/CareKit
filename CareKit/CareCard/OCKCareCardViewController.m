/*
 Copyright (c) 2016, Apple Inc. All rights reserved.
 
 Redistribution and use in source and binary forms, with or without modification,
 are permitted provided that the following conditions are met:
 
 1.  Redistributions of source code must retain the above copyright notice, this
 list of conditions and the following disclaimer.
 
 2.  Redistributions in binary form must reproduce the above copyright notice,
 this list of conditions and the following disclaimer in the documentation and/or
 other materials provided with the distribution.
 
 3.  Neither the name of the copyright holder(s) nor the names of any contributors
 may be used to endorse or promote products derived from this software without
 specific prior written permission. No license is granted to the trademarks of
 the copyright holders even if such marks are included in this software.
 
 THIS SOFTWARE IS PROVIDED BY THE COPYRIGHT HOLDERS AND CONTRIBUTORS "AS IS"
 AND ANY EXPRESS OR IMPLIED WARRANTIES, INCLUDING, BUT NOT LIMITED TO, THE
 IMPLIED WARRANTIES OF MERCHANTABILITY AND FITNESS FOR A PARTICULAR PURPOSE
 ARE DISCLAIMED. IN NO EVENT SHALL THE COPYRIGHT OWNER OR CONTRIBUTORS BE LIABLE
 FOR ANY DIRECT, INDIRECT, INCIDENTAL, SPECIAL, EXEMPLARY, OR CONSEQUENTIAL
 DAMAGES (INCLUDING, BUT NOT LIMITED TO, PROCUREMENT OF SUBSTITUTE GOODS OR
 SERVICES; LOSS OF USE, DATA, OR PROFITS; OR BUSINESS INTERRUPTION) HOWEVER
 CAUSED AND ON ANY THEORY OF LIABILITY, WHETHER IN CONTRACT, STRICT LIABILITY,
 OR TORT (INCLUDING NEGLIGENCE OR OTHERWISE) ARISING IN ANY WAY OUT OF THE USE
 OF THIS SOFTWARE, EVEN IF ADVISED OF THE POSSIBILITY OF SUCH DAMAGE.
 */


#import "OCKCareCardViewController.h"
#import "OCKCareCardDetailViewController.h"
#import "OCKWeekViewController.h"
#import "OCKCareCardWeekView.h"
#import "NSDateComponents+CarePlanInternal.h"
#import "OCKCareCardTableViewHeader.h"
#import "OCKCareCardTableViewCell.h"
#import "OCKWeekViewController.h"
#import "OCKHeartView.h"
#import "OCKWeekLabelsView.h"
#import "OCKCarePlanStore_Internal.h"
#import "OCKHelpers.h"
#import "OCKDefines_Private.h"


#define RedColor() OCKColorFromRGB(0xEF445B);

@interface OCKCareCardViewController() <OCKWeekViewDelegate, OCKCarePlanStoreDelegate, OCKCareCardCellDelegate, UITableViewDelegate, UITableViewDataSource, UIPageViewControllerDelegate, UIPageViewControllerDataSource>

@property (nonatomic) NSDateComponents *selectedDate;

@end


@implementation OCKCareCardViewController {
    UITableView *_tableView;
    NSMutableArray<NSMutableArray<OCKCarePlanEvent *> *> *_events;
    NSMutableArray *_weekValues;
    OCKCareCardTableViewHeader *_headerView;
    UIPageViewController *_pageViewController;
    OCKWeekViewController *_weekViewController;
    NSCalendar *_calendar;
    NSMutableArray *_constraints;
}

- (instancetype)init {
    OCKThrowMethodUnavailableException();
    return nil;
}

- (instancetype)initWithCarePlanStore:(OCKCarePlanStore *)store {
    self = [super init];
    if (self) {
        _store = store;
        self.maskImage = nil;
        self.smallMaskImage = nil;
        self.maskImageTintColor = nil;
    }
    return self;
}

- (void)viewDidLoad {
    [super viewDidLoad];
    
    self.store.careCardUIDelegate = self;
    
    self.navigationItem.rightBarButtonItem = [[UIBarButtonItem alloc] initWithTitle:OCKLocalizedString(@"TODAY_BUTTON_TITLE", nil)
                                                                              style:UIBarButtonItemStylePlain
                                                                             target:self
                                                                             action:@selector(showToday:)];
    self.navigationItem.rightBarButtonItem.tintColor = self.maskImageTintColor;
    
    _tableView = [[UITableView alloc] initWithFrame:CGRectZero style:UITableViewStylePlain];
    _tableView.dataSource = self;
    _tableView.delegate = self;
    [self.view addSubview:_tableView];
    
    [self prepareView];
    
    _calendar = [NSCalendar calendarWithIdentifier:NSCalendarIdentifierGregorian];
    
    self.selectedDate = [NSDateComponents ock_componentsWithDate:[NSDate date] calendar:_calendar];
    
    _tableView.estimatedRowHeight = 90.0;
    _tableView.rowHeight = UITableViewAutomaticDimension;
    _tableView.estimatedSectionHeaderHeight = 100.0;
    _tableView.sectionHeaderHeight = UITableViewAutomaticDimension;
}

- (void)viewDidAppear:(BOOL)animated {
    [super viewDidAppear:animated];
    
    NSAssert(self.navigationController, @"OCKCareCardViewController must be embedded in a navigation controller.");
    
    _weekViewController.careCardWeekView.delegate = self;
}

- (void)showToday:(id)sender {
    self.selectedDate = [NSDateComponents ock_componentsWithDate:[NSDate date] calendar:_calendar];
}

- (void)prepareView {
    if (!_headerView) {
        _headerView = [[OCKCareCardTableViewHeader alloc] initWithFrame:CGRectZero];
    }
    _headerView.heartView.maskImage = self.maskImage;
    _headerView.tintColor = self.maskImageTintColor;
    
    if (!_pageViewController) {
        _pageViewController = [[UIPageViewController alloc] initWithTransitionStyle:UIPageViewControllerTransitionStyleScroll
                                                              navigationOrientation:UIPageViewControllerNavigationOrientationHorizontal
                                                                            options:nil];
        _pageViewController.dataSource = self;
        _pageViewController.delegate = self;
        
        OCKWeekViewController *weekController = [OCKWeekViewController new];
        weekController.careCardWeekView.delegate = _weekViewController.careCardWeekView.delegate;
        weekController.careCardWeekView.smallMaskImage = self.smallMaskImage;
        weekController.careCardWeekView.tintColor = self.maskImageTintColor;
        _weekViewController = weekController;
        
        [_pageViewController setViewControllers:@[weekController] direction:UIPageViewControllerNavigationDirectionForward animated:YES completion:nil];
    }
    
    _tableView.tableHeaderView = _pageViewController.view;
    _tableView.tableFooterView = [UIView new];
    
    [self setUpConstraints];
}

- (void)setUpConstraints {
    [NSLayoutConstraint deactivateConstraints:_constraints];
    
    _constraints = [NSMutableArray new];
    
    _tableView.translatesAutoresizingMaskIntoConstraints = NO;
    _pageViewController.view.translatesAutoresizingMaskIntoConstraints = NO;
    
    [_constraints addObjectsFromArray:@[
                                        [NSLayoutConstraint constraintWithItem:_tableView
                                                                     attribute:NSLayoutAttributeTop
                                                                     relatedBy:NSLayoutRelationEqual
                                                                        toItem:self.view
                                                                     attribute:NSLayoutAttributeTop
                                                                    multiplier:1.0
                                                                      constant:0.0],
                                        [NSLayoutConstraint constraintWithItem:_tableView
                                                                     attribute:NSLayoutAttributeBottom
                                                                     relatedBy:NSLayoutRelationEqual
                                                                        toItem:self.view
                                                                     attribute:NSLayoutAttributeBottom
                                                                    multiplier:1.0
                                                                      constant:0.0],
                                        [NSLayoutConstraint constraintWithItem:_tableView
                                                                     attribute:NSLayoutAttributeLeading
                                                                     relatedBy:NSLayoutRelationEqual
                                                                        toItem:self.view
                                                                     attribute:NSLayoutAttributeLeading
                                                                    multiplier:1.0
                                                                      constant:0.0],
                                        [NSLayoutConstraint constraintWithItem:_tableView
                                                                     attribute:NSLayoutAttributeTrailing
                                                                     relatedBy:NSLayoutRelationEqual
                                                                        toItem:self.view
                                                                     attribute:NSLayoutAttributeTrailing
                                                                    multiplier:1.0
                                                                      constant:0.0],
                                        [NSLayoutConstraint constraintWithItem:_pageViewController.view
                                                                     attribute:NSLayoutAttributeWidth
                                                                     relatedBy:NSLayoutRelationEqual
                                                                        toItem:self.view
                                                                     attribute:NSLayoutAttributeWidth
                                                                    multiplier:1.0
                                                                      constant:0.0],
                                        [NSLayoutConstraint constraintWithItem:_pageViewController.view
                                                                     attribute:NSLayoutAttributeHeight
                                                                     relatedBy:NSLayoutRelationEqual
                                                                        toItem:nil
                                                                     attribute:NSLayoutAttributeNotAnAttribute
                                                                    multiplier:1.0
                                                                      constant:60.0]
                                        ]];
    
    [NSLayoutConstraint activateConstraints:_constraints];
}

- (void)setSelectedDate:(NSDateComponents *)selectedDate {
    NSDateComponents *today = [self today];
    _selectedDate = [selectedDate isLaterThan:today] ? today : selectedDate;
    
    _weekViewController.careCardWeekView.selectedIndex = self.selectedDate.weekday - 1;
    
    [self fetchEvents];
}

- (void)setMaskImage:(UIImage *)maskImage {
    _maskImage = maskImage;
    if (!_maskImage) {
        _maskImage = [UIImage imageNamed:@"heart" inBundle:[NSBundle bundleForClass:[self class]] compatibleWithTraitCollection:nil];
    }
    _headerView.heartView.maskImage = _maskImage;
}

- (void)setSmallMaskImage:(UIImage *)smallMaskImage {
    _smallMaskImage = smallMaskImage;
    if (!_smallMaskImage) {
        _smallMaskImage = [UIImage imageNamed:@"heart-small" inBundle:[NSBundle bundleForClass:[self class]] compatibleWithTraitCollection:nil];
    }
    _weekViewController.careCardWeekView.smallMaskImage = _smallMaskImage;
}

- (void)setMaskImageTintColor:(UIColor *)maskImageTintColor {
    _maskImageTintColor = maskImageTintColor;
    if (!_maskImageTintColor) {
        _maskImageTintColor = RedColor();
    }
    
    _weekViewController.careCardWeekView.tintColor = _maskImageTintColor;
    _headerView.tintColor = _maskImageTintColor;
    self.navigationItem.rightBarButtonItem.tintColor = _maskImageTintColor;
}


#pragma mark - Helpers

- (void)fetchEvents {
    [self.store eventsOnDate:self.selectedDate
                        type:OCKCarePlanActivityTypeIntervention
                  completion:^(NSArray<NSArray<OCKCarePlanEvent *> *> * _Nonnull eventsGroupedByActivity, NSError * _Nonnull error) {
                      NSAssert(!error, error.localizedDescription);
                      dispatch_async(dispatch_get_main_queue(), ^{
                          _events = [NSMutableArray new];
                          for (NSArray<OCKCarePlanEvent *> *events in eventsGroupedByActivity) {
                              [_events addObject:[events mutableCopy]];
                          }
                          
                          if (self.delegate &&
                              [self.delegate respondsToSelector:@selector(careCardViewController:willDisplayEvents:dateComponents:)]) {
                              [self.delegate careCardViewController:self willDisplayEvents:[_events copy] dateComponents:_selectedDate];
                          }
                          
                          [self updateHeaderView];
                          [self updateWeekView];
                          [_tableView reloadData];
                      });
                  }];
}

- (void)updateHeaderView {
    _headerView.date = [NSDateFormatter localizedStringFromDate:self.selectedDate.dateWithGregorianCalendar
                                                      dateStyle:NSDateFormatterLongStyle
                                                      timeStyle:NSDateFormatterNoStyle];
    NSInteger totalEvents = 0;
    NSInteger completedEvents = 0;
    for (NSArray<OCKCarePlanEvent* > *events in _events) {
        totalEvents += events.count;
        for (OCKCarePlanEvent *event in events) {
            if (event.state == OCKCarePlanEventStateCompleted) {
                completedEvents++;
            }
        }
    }
    
    float value = (totalEvents > 0) ? (float)completedEvents/totalEvents : 1;
    _headerView.value = value;
    
    NSInteger selectedIndex = _weekViewController.careCardWeekView.selectedIndex;
    [_weekValues replaceObjectAtIndex:selectedIndex withObject:@(value)];
    _weekViewController.careCardWeekView.values = _weekValues;
}

- (void)updateWeekView {
    NSDate *selectedDate = self.selectedDate.dateWithGregorianCalendar;
    NSDate *startOfWeek;
    NSTimeInterval interval;
    [_calendar rangeOfUnit:NSCalendarUnitWeekOfMonth
                 startDate:&startOfWeek
                  interval:&interval
                   forDate:selectedDate];
    NSDate *endOfWeek = [startOfWeek dateByAddingTimeInterval:interval-1];
    
    NSMutableArray *values = [NSMutableArray new];
    
    [self.store dailyCompletionStatusWithType:OCKCarePlanActivityTypeIntervention
                                    startDate:[NSDateComponents ock_componentsWithDate:startOfWeek calendar:_calendar]
                                      endDate:[NSDateComponents ock_componentsWithDate:endOfWeek calendar:_calendar]
                                      handler:^(NSDateComponents * _Nonnull date, NSUInteger completedEvents, NSUInteger totalEvents) {
                                          if ([date isLaterThan:[self today]]) {
                                              [values addObject:@(0)];
                                          } else if (totalEvents == 0) {
                                              [values addObject:@(1)];
                                          } else {
                                              [values addObject:@((float)completedEvents/totalEvents)];
                                          }
                                      } completion:^(BOOL completed, NSError * _Nullable error) {
                                          NSAssert(!error, error.localizedDescription);
                                          dispatch_async(dispatch_get_main_queue(), ^{
                                              _weekViewController.careCardWeekView.values = values;
                                              _weekValues = [values mutableCopy];
                                          });
                                      }];
}

- (NSDateComponents *)dateFromSelectedIndex:(NSInteger)index {
    NSDateComponents *newComponents = [NSDateComponents new];
    newComponents.year = self.selectedDate.year;
    newComponents.month = self.selectedDate.month;
    newComponents.weekOfMonth = self.selectedDate.weekOfMonth;
    newComponents.weekday = index + 1;
    
    NSDate *newDate = [_calendar dateFromComponents:newComponents];
    return [NSDateComponents ock_componentsWithDate:newDate calendar:_calendar];
}

- (NSDateComponents *)today {
    return [NSDateComponents ock_componentsWithDate:[NSDate date] calendar:_calendar];
}


#pragma mark - OCKWeekViewDelegate

- (void)weekViewSelectionDidChange:(UIView *)weekView {
    OCKCareCardWeekView *careCardWeekView = (OCKCareCardWeekView *)weekView;
    NSDateComponents *selectedDate = [self dateFromSelectedIndex:careCardWeekView.selectedIndex];
    self.selectedDate = selectedDate;
}

- (BOOL)weekViewCanSelectDayAtIndex:(NSUInteger)index {
    NSDateComponents *today = [self today];
    NSDateComponents *selectedDate = [self dateFromSelectedIndex:index];
    return ![selectedDate isLaterThan:today];
}


#pragma mark - OCKCareCardCellDelegate

- (void)careCardTableViewCell:(OCKCareCardTableViewCell *)cell didUpdateFrequencyofInterventionEvent:(OCKCarePlanEvent *)event {
    BOOL shouldDisplayViewController = NO;
    if (_delegate &&
        [_delegate respondsToSelector:@selector(careCardViewController:shouldDisplayViewControllerForActivity:)]) {
        shouldDisplayViewController = [_delegate careCardViewController:self shouldDisplayViewControllerForActivity:event.activity];
        
    }
    
<<<<<<< HEAD
    if (shouldDisplayViewController && _delegate &&
        [_delegate respondsToSelector:@selector(careCardViewController:didSelectInterventionEvent:)]) {
        [_delegate careCardViewController:self didSelectInterventionEvent:event];
    } else {
        OCKCarePlanEventState state = (event.state == OCKCarePlanEventStateCompleted) ? OCKCarePlanEventStateNotCompleted : OCKCarePlanEventStateCompleted;
        
        [_store updateEvent:event
=======
    [self.store updateEvent:event
>>>>>>> 756cc872
                 withResult:nil
                      state:state
                 completion:^(BOOL success, OCKCarePlanEvent * _Nonnull event, NSError * _Nonnull error) {
                     NSAssert(success, error.localizedDescription);
                 }];
<<<<<<< HEAD
    }
=======
>>>>>>> 756cc872
}


#pragma mark - OCKCarePlanStoreDelegate

- (void)carePlanStore:(OCKCarePlanStore *)store didReceiveUpdateOfEvent:(OCKCarePlanEvent *)event {
    for (NSMutableArray<OCKCarePlanEvent *> *events in _events) {
        if ([events.firstObject.activity.identifier isEqualToString:event.activity.identifier]) {
            if (events[event.occurrenceIndexOfDay].numberOfDaysSinceStart == event.numberOfDaysSinceStart) {
                [events replaceObjectAtIndex:event.occurrenceIndexOfDay withObject:event];
                [self updateHeaderView];
                
                NSIndexPath *indexPath = [NSIndexPath indexPathForRow:[_events indexOfObject:events] inSection:0];
                OCKCareCardTableViewCell *cell = [_tableView cellForRowAtIndexPath:indexPath];
                cell.interventionEvents = events;
            }
            break;
        }
    }
}

- (void)carePlanStoreActivityListDidChange:(OCKCarePlanStore *)store {
    [self fetchEvents];
}


#pragma mark - UIPageViewControllerDelegate

- (void)pageViewController:(UIPageViewController *)pageViewController didFinishAnimating:(BOOL)finished previousViewControllers:(NSArray<UIViewController *> *)previousViewControllers transitionCompleted:(BOOL)completed {
    if (completed) {
        OCKWeekViewController *controller = (OCKWeekViewController *)pageViewController.viewControllers.firstObject;
        controller.careCardWeekView.delegate = _weekViewController.careCardWeekView.delegate;
        
        NSDateComponents *components = [NSDateComponents new];
        components.day = (controller.weekIndex > _weekViewController.weekIndex) ? 7 : -7;
        NSDate *newDate = [_calendar dateByAddingComponents:components toDate:self.selectedDate.dateWithGregorianCalendar options:0];
        
        _weekViewController = controller;
        self.selectedDate = [NSDateComponents ock_componentsWithDate:newDate calendar:_calendar];
    }
}


#pragma mark - UIPageViewControllerDataSource

- (UIViewController *)pageViewController:(UIPageViewController *)pageViewController viewControllerBeforeViewController:(UIViewController *)viewController {
    OCKWeekViewController *controller = [OCKWeekViewController new];
    controller.weekIndex = ((OCKWeekViewController *)viewController).weekIndex - 1;
    controller.careCardWeekView.smallMaskImage = self.smallMaskImage;
    controller.careCardWeekView.tintColor = self.maskImageTintColor;
    return controller;
}

- (UIViewController *)pageViewController:(UIPageViewController *)pageViewController viewControllerAfterViewController:(UIViewController *)viewController {
    OCKWeekViewController *controller = [OCKWeekViewController new];
    controller.weekIndex = ((OCKWeekViewController *)viewController).weekIndex + 1;
    controller.careCardWeekView.smallMaskImage = self.smallMaskImage;
    controller.careCardWeekView.tintColor = self.maskImageTintColor;
    return (![self.selectedDate isInSameWeekAsDate:[self today]]) ? controller : nil;
}


#pragma mark - UITableViewDelegate

- (UIView *)tableView:(UITableView *)tableView viewForHeaderInSection:(NSInteger)section {
    return _headerView;
}

- (void)tableView:(UITableView *)tableView didSelectRowAtIndexPath:(NSIndexPath *)indexPath {
    OCKCarePlanActivity *selectedActivity = _events[indexPath.row].firstObject.activity;
    
    if (self.delegate &&
        [self.delegate respondsToSelector:@selector(careCardViewController:didSelectRowWithInterventionActivity:)]) {
        [self.delegate careCardViewController:self didSelectRowWithInterventionActivity:selectedActivity];
    } else {
        OCKCareCardDetailViewController *detailViewController = [[OCKCareCardDetailViewController alloc] initWithIntervention:selectedActivity];
        [self.navigationController pushViewController:detailViewController animated:YES];
    }
    
    [tableView deselectRowAtIndexPath:indexPath animated:NO];
}


#pragma mark - UITableViewDataSource

- (NSInteger)tableView:(UITableView *)tableView numberOfRowsInSection:(NSInteger)section {
    return _events.count;
}

- (UITableViewCell *)tableView:(UITableView *)tableView cellForRowAtIndexPath:(NSIndexPath *)indexPath {
    static NSString *CellIdentifier = @"CareCardCell";
    OCKCareCardTableViewCell *cell = [tableView dequeueReusableCellWithIdentifier:CellIdentifier];
    if (!cell) {
        cell = [[OCKCareCardTableViewCell alloc] initWithStyle:UITableViewCellStyleDefault
                                               reuseIdentifier:CellIdentifier];
    }
    cell.interventionEvents = _events[indexPath.row];
    cell.delegate = self;
    return cell;
}

@end<|MERGE_RESOLUTION|>--- conflicted
+++ resolved
@@ -356,33 +356,27 @@
 #pragma mark - OCKCareCardCellDelegate
 
 - (void)careCardTableViewCell:(OCKCareCardTableViewCell *)cell didUpdateFrequencyofInterventionEvent:(OCKCarePlanEvent *)event {
-    BOOL shouldDisplayViewController = NO;
-    if (_delegate &&
-        [_delegate respondsToSelector:@selector(careCardViewController:shouldDisplayViewControllerForActivity:)]) {
-        shouldDisplayViewController = [_delegate careCardViewController:self shouldDisplayViewControllerForActivity:event.activity];
-        
-    }
-    
-<<<<<<< HEAD
-    if (shouldDisplayViewController && _delegate &&
-        [_delegate respondsToSelector:@selector(careCardViewController:didSelectInterventionEvent:)]) {
-        [_delegate careCardViewController:self didSelectInterventionEvent:event];
-    } else {
+    if (self.delegate &&
+        [self.delegate respondsToSelector:@selector(careCardViewController:didSelectInterventionEvent:)]) {
+        [self.delegate careCardViewController:self didSelectInterventionEvent:event];
+    }
+    
+    BOOL shouldHandleEventCompletion = YES;
+    if (self.delegate &&
+        [self.delegate respondsToSelector:@selector(careCardViewController:shouldHandleEventCompletionForActivity:)]) {
+        shouldHandleEventCompletion = [self.delegate careCardViewController:self shouldHandleEventCompletionForActivity:event.activity];
+    }
+    
+    if (shouldHandleEventCompletion) {
         OCKCarePlanEventState state = (event.state == OCKCarePlanEventStateCompleted) ? OCKCarePlanEventStateNotCompleted : OCKCarePlanEventStateCompleted;
         
-        [_store updateEvent:event
-=======
-    [self.store updateEvent:event
->>>>>>> 756cc872
-                 withResult:nil
-                      state:state
-                 completion:^(BOOL success, OCKCarePlanEvent * _Nonnull event, NSError * _Nonnull error) {
-                     NSAssert(success, error.localizedDescription);
-                 }];
-<<<<<<< HEAD
-    }
-=======
->>>>>>> 756cc872
+        [self.store updateEvent:event
+                     withResult:nil
+                          state:state
+                     completion:^(BOOL success, OCKCarePlanEvent * _Nonnull event, NSError * _Nonnull error) {
+                         NSAssert(success, error.localizedDescription);
+                     }];
+    }
 }
 
 
