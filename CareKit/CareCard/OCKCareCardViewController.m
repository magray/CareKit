--- conflicted
+++ resolved
@@ -380,9 +380,9 @@
 #pragma mark - OCKCareCardCellDelegate
 
 - (void)careCardTableViewCell:(OCKCareCardTableViewCell *)cell didUpdateFrequencyofInterventionEvent:(OCKCarePlanEvent *)event {
-    _lastSelectedInterventionEvent = event;
+	_lastSelectedInterventionEvent = event;
     _lastSelectedInterventionActivity = event.activity;
-    
+	
     if (self.delegate &&
         [self.delegate respondsToSelector:@selector(careCardViewController:didSelectButtonWithInterventionEvent:)]) {
         [self.delegate careCardViewController:self didSelectButtonWithInterventionEvent:event];
@@ -480,13 +480,9 @@
 }
 
 - (void)tableView:(UITableView *)tableView didSelectRowAtIndexPath:(NSIndexPath *)indexPath {
-<<<<<<< HEAD
-    OCKCarePlanActivity *selectedActivity = [self activityForIndexPath:indexPath];
-=======
-    OCKCarePlanActivity *selectedActivity = _events[indexPath.row].firstObject.activity;
-    _lastSelectedInterventionActivity = selectedActivity;
->>>>>>> 9cc9adb0
-    
+	OCKCarePlanActivity *selectedActivity = [self activityForIndexPath:indexPath];
+    _lastSelectedInterventionActivity = selectedActivity;    
+	
     if ([self delegateCustomizesRowSelection]) {
         [self.delegate careCardViewController:self didSelectRowWithInterventionActivity:selectedActivity];
     } else {
