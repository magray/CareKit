--- conflicted
+++ resolved
@@ -54,12 +54,8 @@
     _textLabel.font = [UIFont preferredFontForTextStyle:UIFontTextStyleSubheadline];
     _textLabel.text = _chart.text;
     
-<<<<<<< HEAD
-    _chartView = [_chart chartView];
-    
-=======
     _chartView = _chart.chartView;
->>>>>>> 96d9ce84
+
     [self.contentView addSubview:_chartView];
     
     if (!_leadingEdge) {
