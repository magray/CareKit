/*
 Copyright (c) 2016, Apple Inc. All rights reserved.
 
 Redistribution and use in source and binary forms, with or without modification,
 are permitted provided that the following conditions are met:
 
 1.  Redistributions of source code must retain the above copyright notice, this
 list of conditions and the following disclaimer.
 
 2.  Redistributions in binary form must reproduce the above copyright notice,
 this list of conditions and the following disclaimer in the documentation and/or
 other materials provided with the distribution.
 
 3.  Neither the name of the copyright holder(s) nor the names of any contributors
 may be used to endorse or promote products derived from this software without
 specific prior written permission. No license is granted to the trademarks of
 the copyright holders even if such marks are included in this software.
 
 THIS SOFTWARE IS PROVIDED BY THE COPYRIGHT HOLDERS AND CONTRIBUTORS "AS IS"
 AND ANY EXPRESS OR IMPLIED WARRANTIES, INCLUDING, BUT NOT LIMITED TO, THE
 IMPLIED WARRANTIES OF MERCHANTABILITY AND FITNESS FOR A PARTICULAR PURPOSE
 ARE DISCLAIMED. IN NO EVENT SHALL THE COPYRIGHT OWNER OR CONTRIBUTORS BE LIABLE
 FOR ANY DIRECT, INDIRECT, INCIDENTAL, SPECIAL, EXEMPLARY, OR CONSEQUENTIAL
 DAMAGES (INCLUDING, BUT NOT LIMITED TO, PROCUREMENT OF SUBSTITUTE GOODS OR
 SERVICES; LOSS OF USE, DATA, OR PROFITS; OR BUSINESS INTERRUPTION) HOWEVER
 CAUSED AND ON ANY THEORY OF LIABILITY, WHETHER IN CONTRACT, STRICT LIABILITY,
 OR TORT (INCLUDING NEGLIGENCE OR OTHERWISE) ARISING IN ANY WAY OUT OF THE USE
 OF THIS SOFTWARE, EVEN IF ADVISED OF THE POSSIBILITY OF SUCH DAMAGE.
 */


#import "OCKGroupedBarChartView.h"
#import "OCKLabel.h"
#import "OCKHelpers.h"


// #define LAYOUT_DEBUG 1

static const CGFloat BarPointSize = 12.0;
static const CGFloat BarEndFontSize = 11.0;
static const CGFloat MarginBetweenBars = 2.0;
static const CGFloat MarginBetweenGroups = 16.0;

@interface OCKGroupedBarChartBar : NSObject

@property (nonatomic, copy) NSNumber *value;
@property (nonatomic, copy) NSString *text;
@property (nonatomic, copy) UIColor *color;

@end


@implementation OCKGroupedBarChartBar

@end


@interface OCKGroupedBarChartBarGroup : NSObject

@property (nonatomic, copy) NSString *title;
@property (nonatomic, copy) NSString *text;
@property (nonatomic, copy) NSArray<OCKGroupedBarChartBar *> *bars;

@end


@implementation OCKGroupedBarChartBarGroup

@end


@interface OCKGroupedBarChartBarType : NSObject

@property (nonatomic, copy) NSString *name;
@property (nonatomic, strong) UIColor *color;

@end


@implementation OCKGroupedBarChartBarType

@end


@interface OCKChartBarView : UIView

- (instancetype)initWithBar:(OCKGroupedBarChartBar *)bar maxValue:(double)maxValue;

@property (nonatomic, strong) OCKGroupedBarChartBar *bar;

- (void)animationWithDuration:(NSTimeInterval)duration;

@end


@implementation OCKChartBarView {
    double _maxValue;
    UIView *_barView;
    CAShapeLayer *_barLayer;
    UILabel *_valueLabel;
}

- (instancetype)initWithBar:(OCKGroupedBarChartBar *)bar maxValue:(double)maxValue {
    self = [super init];
    if (self) {
        _maxValue = (maxValue == 0)? 1.0 : maxValue ;
        _bar = bar;
        [self prepareView];
    }
    return self;
}

- (void)animationWithDuration:(NSTimeInterval)duration {
    {
        CABasicAnimation *animation = [CABasicAnimation animationWithKeyPath:@"strokeEnd"];
        animation.fromValue = @0;
        animation.toValue = @1;
        animation.duration = duration * _bar.value.doubleValue/_maxValue;
        animation.timingFunction = [CAMediaTimingFunction functionWithName:kCAMediaTimingFunctionEaseInEaseOut];
        animation.fillMode = kCAFillModeBoth;
        animation.removedOnCompletion = true;
        
        [_barLayer addAnimation:animation forKey:animation.keyPath];
    }
    
    {
        CGPoint position = CGPointMake(_valueLabel.layer.position.x, _valueLabel.layer.position.y);
        CABasicAnimation *animation = [CABasicAnimation animationWithKeyPath:@"position"];
        
        animation.fromValue = [NSValue valueWithCGPoint:CGPointMake(0, position.y)];
        animation.toValue = [NSValue valueWithCGPoint:position];
        
        animation.duration = duration * _bar.value.doubleValue/_maxValue;
        animation.timingFunction = [CAMediaTimingFunction functionWithName:kCAMediaTimingFunctionEaseInEaseOut];
        animation.fillMode = kCAFillModeBoth;
        animation.removedOnCompletion = true;
        
        [_valueLabel.layer addAnimation:animation forKey:animation.keyPath];
    }
}

- (void)layoutSubviews {
    [super layoutSubviews];
    
    CGFloat barWidth = _barView.bounds.size.width;
    CGFloat barHeight = _barView.bounds.size.height;
    if (_barLayer == nil || _barLayer.bounds.size.width != barWidth) {
        
        [_barLayer removeFromSuperlayer];
        _barLayer = [[CAShapeLayer alloc] init];
        UIBezierPath *path = [[UIBezierPath alloc] init];
        [path moveToPoint:CGPointMake(0, barHeight/2)];
        [path addLineToPoint:CGPointMake(barWidth, barHeight/2)];
        path.lineWidth = barHeight;
        
        _barLayer.path = path.CGPath;
        _barLayer.strokeColor = _bar.color.CGColor;
        _barLayer.lineWidth = barHeight;
        [_barView.layer addSublayer:_barLayer];
    }
}

- (void)prepareView {
    _barView = [UIView new];
#if LAYOUT_DEBUG
    _barView.backgroundColor = [[UIColor orangeColor] colorWithAlphaComponent:0.2];
#endif
    _barView.translatesAutoresizingMaskIntoConstraints = NO;
    
    _valueLabel = [UILabel new];
    _valueLabel.text = _bar.text;
    _valueLabel.textColor = _bar.color;
    _valueLabel.translatesAutoresizingMaskIntoConstraints = NO;
    _valueLabel.font = [UIFont boldSystemFontOfSize:BarEndFontSize];
    
    [self addSubview:_barView];
    [self addSubview:_valueLabel];
    
    NSDictionary *views = @{@"barView":_barView, @"valueLabel":_valueLabel};
    
    NSMutableArray *constraints = [NSMutableArray new];
    
    [constraints addObjectsFromArray:[NSLayoutConstraint constraintsWithVisualFormat:@"H:|[barView]-6.0-[valueLabel]"
                                                          options:NSLayoutFormatDirectionLeadingToTrailing
                                                          metrics:nil
                                                            views:views]];
    
    [constraints addObject:[NSLayoutConstraint constraintWithItem:_barView
                                                        attribute:NSLayoutAttributeWidth
                                                        relatedBy:NSLayoutRelationEqual
                                                           toItem:self
                                                        attribute:NSLayoutAttributeWidth
                                                       multiplier:0.88*_bar.value.doubleValue/_maxValue
                                                         constant:0]];
    
    [constraints addObject:[NSLayoutConstraint constraintWithItem:_barView
                                                        attribute:NSLayoutAttributeHeight
                                                        relatedBy:NSLayoutRelationEqual
                                                           toItem:nil
                                                        attribute:NSLayoutAttributeNotAnAttribute
                                                       multiplier:1.0
                                                         constant:BarPointSize]];
    
    [constraints addObject:[NSLayoutConstraint constraintWithItem:_valueLabel
                                                        attribute:NSLayoutAttributeBaseline
                                                        relatedBy:NSLayoutRelationEqual
                                                           toItem:self
                                                        attribute:NSLayoutAttributeTop
                                                       multiplier:1.0
                                                         constant:10.0]];
    
    [_valueLabel setContentHuggingPriority:UILayoutPriorityRequired forAxis:UILayoutConstraintAxisVertical];
    
    [constraints addObjectsFromArray:[NSLayoutConstraint constraintsWithVisualFormat:@"V:|[barView]|"
                                                                             options:NSLayoutFormatDirectionLeadingToTrailing
                                                                             metrics:nil
                                                                               views:views]];
    
    [NSLayoutConstraint activateConstraints:constraints];
}

@end


@interface OCKGroupedBarChartBarGroupView : UIView

@property (nonatomic, strong) OCKGroupedBarChartBarGroup *group;

@property (nonatomic, strong) UIView *labelBox;

- (instancetype)initWithGroup:(OCKGroupedBarChartBarGroup *)group maxValue:(double)maxValue;

- (void)animationWithDuration:(NSTimeInterval)duration;

@end


@implementation OCKGroupedBarChartBarGroupView {
    OCKLabel *_titleLabel;
    OCKLabel *_textLabel;
    UIView *_barBox;
    double _maxValue;
}

- (instancetype)initWithGroup:(OCKGroupedBarChartBarGroup *)group maxValue:(double)maxValue {
    NSParameterAssert(group);
    self = [super init];
    if (self) {
        _group = group;
        _maxValue = maxValue;
        [self prepareView];
    }
    return self;
}

- (void)animationWithDuration:(NSTimeInterval)duration {
    for (OCKChartBarView *barView in _barBox.subviews) {
        [barView animationWithDuration:duration];
    }
}

- (void)prepareView {
    _labelBox = [UIView new];
    _labelBox.translatesAutoresizingMaskIntoConstraints = NO;
    [self addSubview:_labelBox];
    
    _titleLabel = [OCKLabel new];
    _titleLabel.adjustsFontSizeToFitWidth = YES;
    _titleLabel.text = _group.title;
    _titleLabel.translatesAutoresizingMaskIntoConstraints = NO;
    _titleLabel.textStyle = UIFontTextStyleCaption1;
    _titleLabel.textColor = OCKSystemGrayColor();
    [_labelBox addSubview:_titleLabel];
    
    _textLabel = [OCKLabel new];
    _textLabel.text = _group.text;
    _textLabel.adjustsFontSizeToFitWidth = YES;
    _textLabel.translatesAutoresizingMaskIntoConstraints = NO;
    _textLabel.textStyle = UIFontTextStyleCaption1;
    _textLabel.textColor = OCKSystemGrayColor();
    [_labelBox addSubview:_textLabel];
    
    
    NSMutableArray *constraints = [NSMutableArray new];
    NSDictionary *labels = @{@"_titleLabel":_titleLabel, @"_textLabel":_textLabel};
    
    
    [constraints addObject:[NSLayoutConstraint constraintWithItem:_titleLabel
                                                        attribute:NSLayoutAttributeTop
                                                        relatedBy:NSLayoutRelationEqual
                                                           toItem:_labelBox
                                                        attribute:NSLayoutAttributeTop
                                                       multiplier:1.0 constant:0.0]];
    
    [constraints addObject:[NSLayoutConstraint constraintWithItem:_textLabel
                                                        attribute:NSLayoutAttributeTop
                                                        relatedBy:NSLayoutRelationEqual
                                                           toItem:_titleLabel
                                                        attribute:NSLayoutAttributeBottom
                                                       multiplier:1.0 constant:0.0]];
    
    [constraints addObject:[NSLayoutConstraint constraintWithItem:_labelBox
                                                        attribute:NSLayoutAttributeBottom
                                                        relatedBy:NSLayoutRelationEqual
                                                           toItem:_textLabel
                                                        attribute:NSLayoutAttributeBottom
                                                       multiplier:1.0 constant:0.0]];
    
    
    [constraints addObjectsFromArray:[NSLayoutConstraint constraintsWithVisualFormat:@"H:|[_titleLabel]|"
                                                                             options:NSLayoutFormatDirectionLeadingToTrailing
                                                                             metrics:nil
                                                                               views:labels]];
    
    [constraints addObjectsFromArray:[NSLayoutConstraint constraintsWithVisualFormat:@"H:|[_textLabel]|"
                                                                             options:NSLayoutFormatDirectionLeadingToTrailing
                                                                             metrics:nil
                                                                               views:labels]];
    
    [constraints addObject:[NSLayoutConstraint constraintWithItem:_titleLabel
                                                        attribute:NSLayoutAttributeHeight
                                                        relatedBy:NSLayoutRelationEqual
                                                           toItem:_textLabel
                                                        attribute:NSLayoutAttributeHeight
                                                       multiplier:1.0 constant:0.0]];
    
    _barBox = [UIView new];
    _barBox.translatesAutoresizingMaskIntoConstraints = NO;
    [self addSubview:_barBox];
    
    NSDictionary *boxes = @{@"_barBox":_barBox, @"_labelBox":_labelBox};
    
#if LAYOUT_DEBUG
    _barBox.backgroundColor = [[UIColor orangeColor] colorWithAlphaComponent:0.1];
    _labelBox.backgroundColor = [[UIColor purpleColor] colorWithAlphaComponent:0.1];
#endif
    
    
    [constraints addObjectsFromArray:[NSLayoutConstraint constraintsWithVisualFormat:@"H:|[_labelBox]-16.0-[_barBox]|"
                                                                             options:NSLayoutFormatDirectionLeadingToTrailing
                                                                             metrics:nil
                                                                               views:boxes]];
    
    
    [constraints addObject:[NSLayoutConstraint constraintWithItem:self
                                                        attribute:NSLayoutAttributeHeight
                                                        relatedBy:NSLayoutRelationGreaterThanOrEqual
                                                           toItem:_barBox
                                                        attribute:NSLayoutAttributeHeight
                                                       multiplier:1.0 constant:0.0]];
    
    [constraints addObject:[NSLayoutConstraint constraintWithItem:self
                                                        attribute:NSLayoutAttributeHeight
                                                        relatedBy:NSLayoutRelationGreaterThanOrEqual
                                                           toItem:_labelBox
                                                        attribute:NSLayoutAttributeHeight
                                                       multiplier:1.0 constant:0.0]];
    
    [constraints addObject:[NSLayoutConstraint constraintWithItem:self
                                                        attribute:NSLayoutAttributeCenterY
                                                        relatedBy:NSLayoutRelationGreaterThanOrEqual
                                                           toItem:_barBox
                                                        attribute:NSLayoutAttributeCenterY
                                                       multiplier:1.0 constant:0.0]];
    
    [constraints addObject:[NSLayoutConstraint constraintWithItem:self
                                                        attribute:NSLayoutAttributeCenterY
                                                        relatedBy:NSLayoutRelationGreaterThanOrEqual
                                                           toItem:_labelBox
                                                        attribute:NSLayoutAttributeCenterY
                                                       multiplier:1.0 constant:0.0]];
    
    [_barBox setContentHuggingPriority:UILayoutPriorityRequired forAxis:UILayoutConstraintAxisVertical];
    [_labelBox setContentHuggingPriority:UILayoutPriorityRequired forAxis:UILayoutConstraintAxisVertical];
    
    for (OCKGroupedBarChartBar *bar in _group.bars) {
        OCKChartBarView *barView = [[OCKChartBarView alloc] initWithBar:bar maxValue:_maxValue];
        barView.translatesAutoresizingMaskIntoConstraints = NO;
        UIView *viewAbove = _barBox.subviews.lastObject;
        [_barBox addSubview:barView];

#if LAYOUT_DEBUG
        barView.backgroundColor = [UIColor lightGrayColor];
#endif
        
        [constraints addObjectsFromArray:[NSLayoutConstraint constraintsWithVisualFormat:@"H:|[barView]|"
                                                                                 options:NSLayoutFormatDirectionLeadingToTrailing
                                                                                 metrics:nil
                                                                                   views:@{@"barView": barView}]];
        
        
        if (viewAbove) {
            [constraints addObject:[NSLayoutConstraint constraintWithItem:barView
                                                                attribute:NSLayoutAttributeTop
                                                                relatedBy:NSLayoutRelationEqual
                                                                   toItem:viewAbove
                                                                attribute:NSLayoutAttributeBottom
                                                               multiplier:1.0 constant:MarginBetweenBars]];
            
            [constraints addObject:[NSLayoutConstraint constraintWithItem:barView
                                                                attribute:NSLayoutAttributeHeight
                                                                relatedBy:NSLayoutRelationEqual
                                                                   toItem:viewAbove
                                                                attribute:NSLayoutAttributeHeight
                                                               multiplier:1.0 constant:0.0]];
        } else {
            [constraints addObject:[NSLayoutConstraint constraintWithItem:barView
                                                                attribute:NSLayoutAttributeTop
                                                                relatedBy:NSLayoutRelationEqual
                                                                   toItem:_barBox
                                                                attribute:NSLayoutAttributeTop
                                                               multiplier:1.0 constant:0.0]];
            
           
        }
    }
    
    if (_barBox.subviews.lastObject) {
        OCKChartBarView *barView = _barBox.subviews.lastObject;
        [constraints addObject:[NSLayoutConstraint constraintWithItem:_barBox
                                                            attribute:NSLayoutAttributeBottom
                                                            relatedBy:NSLayoutRelationEqual
                                                               toItem:barView
                                                            attribute:NSLayoutAttributeBottom
                                                           multiplier:1.0 constant:0.0]];
        
    }
    
    [NSLayoutConstraint activateConstraints:constraints];
}

@end


@interface OCKGroupedBarChartView ()

@end


<<<<<<< HEAD
@interface OCKChartLegendCell : UIView

@property (nonatomic, strong) UIColor *color;
@property (nonatomic, copy) NSString *text;

@end

@implementation OCKChartLegendCell {
    UIView *_colorBox;
    UILabel *_label;
}

- (instancetype)initWithFrame:(CGRect)frame {
    self = [super initWithFrame:frame];
    if (self) {
        _colorBox = [UIView new];
        _colorBox.translatesAutoresizingMaskIntoConstraints = NO;
        [self addSubview:_colorBox];
        _label = [OCKLabel new];
        _label.translatesAutoresizingMaskIntoConstraints = NO;
        _label.font = [UIFont systemFontOfSize:12.0];
        [self addSubview:_label];
        [self setUpConstraints];
    }
    return self;
}

- (void)setColor:(UIColor *)color {
    _colorBox.backgroundColor = color;
}

- (void)setText:(NSString *)text {
    _label.text = text;
}

- (void)setUpConstraints {
    NSMutableArray<NSLayoutConstraint *> *constraints = [NSMutableArray new];
    
    [constraints addObjectsFromArray:[NSLayoutConstraint constraintsWithVisualFormat:@"H:|[_colorBox]-6.0-[_label]-32.0-|"
                                                                             options:NSLayoutFormatDirectionLeadingToTrailing
                                                                             metrics:nil
                                                                               views:@{@"_colorBox":_colorBox, @"_label": _label}]];
    
    [constraints addObjectsFromArray:[NSLayoutConstraint constraintsWithVisualFormat:@"V:|[_colorBox]-1.0-|"
                                                                             options:NSLayoutFormatDirectionLeadingToTrailing
                                                                             metrics:nil
                                                                               views:@{@"_colorBox":_colorBox, @"_label": _label}]];
    
    [constraints addObject:[NSLayoutConstraint constraintWithItem:_label
                                                        attribute:NSLayoutAttributeBaseline
                                                        relatedBy:NSLayoutRelationEqual
                                                           toItem:_colorBox
                                                        attribute:NSLayoutAttributeTop
                                                       multiplier:1.0
                                                         constant:10.0]];
    
    [constraints addObject:[NSLayoutConstraint constraintWithItem:_colorBox
                                                        attribute:NSLayoutAttributeWidth
                                                        relatedBy:NSLayoutRelationEqual
                                                           toItem:_colorBox
                                                        attribute:NSLayoutAttributeHeight
                                                       multiplier:1.0
                                                         constant:0.0]];
    
    [constraints addObject:[NSLayoutConstraint constraintWithItem:_colorBox
                                                        attribute:NSLayoutAttributeHeight
                                                        relatedBy:NSLayoutRelationEqual
                                                           toItem:nil
                                                        attribute:NSLayoutAttributeHeight
                                                       multiplier:1.0
                                                         constant:12.0]];
    
    [NSLayoutConstraint activateConstraints:constraints];
}

@end


@interface OCKChartLegendView : UILabel
=======
@interface OCKChartLegendView : OCKLabel
>>>>>>> 33105066

- (instancetype)initWithTitles:(NSArray<NSString *> *)titles colors:(NSArray<UIColor *> *)colors;

@end


@implementation OCKChartLegendView

- (instancetype)initWithTitles:(NSArray<NSString *> *)titles colors:(NSArray<UIColor *> *)colors {
    
    self = [super init];
    if (self) {
        NSMutableAttributedString *string = [NSMutableAttributedString new];
        
        UITableViewCell *tc = [UITableViewCell new];
        
        for (NSInteger i = 0; i < titles.count; i++) {
            NSString *title = titles[i];
            UIColor *color = colors[i];
            
            OCKChartLegendCell *cell = [OCKChartLegendCell new];
            cell.text = title;
            cell.color = color;
            
            CGSize size = [cell systemLayoutSizeFittingSize:CGSizeMake(1, 1) withHorizontalFittingPriority:UILayoutPriorityFittingSizeLevel verticalFittingPriority:UILayoutPriorityFittingSizeLevel];
            cell.frame = CGRectMake(0, 0, size.width, size.height);
            [tc.contentView addSubview:cell];
            
            UIGraphicsBeginImageContextWithOptions(cell.frame.size, NO, 2.0);
            [cell.layer renderInContext:UIGraphicsGetCurrentContext()];
            UIImage *image = UIGraphicsGetImageFromCurrentImageContext();
            UIGraphicsEndImageContext();
            
            NSTextAttachment *attachment = [NSTextAttachment new];
            attachment.image = image;
            
            NSAttributedString *attrStr = [NSAttributedString attributedStringWithAttachment:attachment];
            [string appendAttributedString:attrStr];
        }
        
        NSMutableParagraphStyle *paragraphStyle = [NSMutableParagraphStyle new];
        paragraphStyle.lineSpacing = 2.0;
        [string addAttribute:NSParagraphStyleAttributeName value:paragraphStyle range:NSMakeRange(0, string.length)];

        self.numberOfLines = 0;
        self.lineBreakMode = NSLineBreakByWordWrapping;
        self.attributedText = string;
        self.textAlignment = NSTextAlignmentCenter;
    }
    return self;
}

@end


@implementation OCKGroupedBarChartView {
    NSMutableArray<OCKGroupedBarChartBarGroup *> *_barGroups;
    NSMutableArray<OCKGroupedBarChartBarType *> *_barTypes;
    
    NSMutableArray<NSLayoutConstraint *> *_constraints;
    
    UIView *_groupsBox;
    OCKChartLegendView *_legendsView;
    
    BOOL _shouldInvalidateLegendViewIntrinsicContentSize;
    double _maxValue;
}

- (instancetype)initWithFrame:(CGRect)frame {
    self = [super initWithFrame:frame];
    return self;
}

- (void)setDataSource:(id<OCKGroupedBarChartViewDataSource>)dataSource {
    _dataSource = dataSource;
    
    if (_dataSource) {
        NSUInteger barsPerGroup = [_dataSource numberOfDataSeriesInChartView:self];
        
        _barTypes = [NSMutableArray new];
        for (NSUInteger barIndex = 0; barIndex < barsPerGroup; barIndex++) {
            OCKGroupedBarChartBarType *barType = [OCKGroupedBarChartBarType new];
            barType.color = [_dataSource chartView:self colorForDataSeriesAtIndex:barIndex];
            barType.name = [_dataSource chartView:self nameForDataSeriesAtIndex:barIndex];
            [_barTypes addObject:barType];
        }
        
        NSUInteger numberOfGroups = [_dataSource numberOfCategoriesPerDataSeriesInChartView:self];
        
        _maxValue = DBL_MIN;
        double minValue = DBL_MAX;
        _barGroups = [NSMutableArray new];
        for (NSUInteger groupIndex = 0; groupIndex < numberOfGroups; groupIndex++) {
            OCKGroupedBarChartBarGroup *barGroup = [OCKGroupedBarChartBarGroup new];
            barGroup.title = [_dataSource chartView:self titleForCategoryAtIndex:groupIndex];
            if ([_dataSource respondsToSelector:@selector(chartView:subtitleForCategoryAtIndex:)]) {
                barGroup.text = [_dataSource chartView:self subtitleForCategoryAtIndex:groupIndex];
            }
            
            NSMutableArray *bars = [NSMutableArray new];
            for (NSUInteger barIndex = 0; barIndex < barsPerGroup; barIndex++) {
                OCKGroupedBarChartBar *bar = [OCKGroupedBarChartBar new];
                bar.value = [_dataSource chartView:self valueForCategoryAtIndex:groupIndex inDataSeriesAtIndex:barIndex];
                if (bar.value.doubleValue > _maxValue) {
                    _maxValue = bar.value.doubleValue;
                }
                if (bar.value.doubleValue < minValue) {
                    minValue = bar.value.doubleValue;
                }
                bar.text = [_dataSource chartView:self valueStringForCategoryAtIndex:groupIndex inDataSeriesAtIndex:barIndex];
                bar.color = _barTypes[barIndex].color;
                [bars addObject:bar];
            }
            
            barGroup.bars = [bars copy];
            
            [_barGroups addObject:barGroup];
        }
        
        // if minValue < 0, use the min value as the baseline to adjust bar values.
        if (minValue < 0) {
            for (OCKGroupedBarChartBarGroup *barGroup in _barGroups) {
                for (OCKGroupedBarChartBar *bar in barGroup.bars) {
                    bar.value = @(bar.value.doubleValue - minValue);
                }
            }
            _maxValue = _maxValue - minValue;
        }
    }
    [self recreateViews];
}

- (void)animateWithDuration:(NSTimeInterval)duration {
    dispatch_async(dispatch_get_main_queue(), ^{
        for (OCKGroupedBarChartBarGroupView *groupView in _groupsBox.subviews) {
            [groupView animationWithDuration:duration];
        }
    });
}

- (void)layoutSubviews {
    [super layoutSubviews];
    if (_shouldInvalidateLegendViewIntrinsicContentSize) {
        _shouldInvalidateLegendViewIntrinsicContentSize = NO;
        [_legendsView invalidateIntrinsicContentSize];
    }
}

- (void)recreateViews {
    [NSLayoutConstraint deactivateConstraints:_constraints];
    for (UIView *view in self.subviews) {
        [view removeFromSuperview];
    }
    
    _constraints = [NSMutableArray new];
    
    _groupsBox = [UIView new];
    _groupsBox.translatesAutoresizingMaskIntoConstraints = NO;
    [self addSubview:_groupsBox];
    
    [_constraints addObjectsFromArray:[NSLayoutConstraint constraintsWithVisualFormat:@"H:|[_groupsBox]|"
                                                                              options:NSLayoutFormatDirectionLeadingToTrailing
                                                                              metrics:nil
                                                                                views:@{@"_groupsBox": _groupsBox}]];
    
    _legendsView = [[OCKChartLegendView alloc] initWithTitles:[_barTypes valueForKeyPath:@"name"] colors:[_barTypes valueForKeyPath:@"color"] ];
    _legendsView.translatesAutoresizingMaskIntoConstraints = NO;
#if LAYOUT_DEBUG
    _legendsView.backgroundColor = [[UIColor cyanColor] colorWithAlphaComponent:0.2];
#endif
    _shouldInvalidateLegendViewIntrinsicContentSize = YES;
    [self addSubview:_legendsView];

    [_constraints addObject:[NSLayoutConstraint constraintWithItem:_legendsView
                                                         attribute:NSLayoutAttributeWidth
                                                         relatedBy:NSLayoutRelationLessThanOrEqual
                                                            toItem:self
                                                         attribute:NSLayoutAttributeWidth
                                                        multiplier:1.0 constant:0.0]];
    
    [_constraints addObject:[NSLayoutConstraint constraintWithItem:_legendsView
                                                         attribute:NSLayoutAttributeCenterX
                                                         relatedBy:NSLayoutRelationEqual
                                                            toItem:self
                                                         attribute:NSLayoutAttributeCenterX
                                                        multiplier:1.0 constant:0.0]];
    
    [_constraints addObjectsFromArray:[NSLayoutConstraint constraintsWithVisualFormat:@"V:|[_groupsBox]-24.0-[_legendsView]|"
                                                                              options:NSLayoutFormatDirectionLeadingToTrailing
                                                                              metrics:nil
                                                                                views:@{@"_groupsBox": _groupsBox, @"_legendsView": _legendsView}]];
    
    
    for (OCKGroupedBarChartBarGroup *barGroup in _barGroups) {
        OCKGroupedBarChartBarGroupView *groupView = [[OCKGroupedBarChartBarGroupView alloc] initWithGroup:barGroup maxValue:_maxValue];
        [self updateGroupViewAccessibility:groupView];
        groupView.translatesAutoresizingMaskIntoConstraints = NO;
#if LAYOUT_DEBUG
        groupView.backgroundColor = [[UIColor greenColor] colorWithAlphaComponent:0.2];
#endif
        OCKGroupedBarChartBarGroupView *viewAbove = _groupsBox.subviews.lastObject;
        [_groupsBox addSubview:groupView];
        
        [_constraints addObjectsFromArray:[NSLayoutConstraint constraintsWithVisualFormat:@"H:|[groupView]|"
                                                                                 options:NSLayoutFormatDirectionLeadingToTrailing
                                                                                 metrics:nil
                                                                                   views:@{@"groupView": groupView}]];
        
        if (viewAbove) {
            [_constraints addObject:[NSLayoutConstraint constraintWithItem:groupView
                                                                attribute:NSLayoutAttributeTop
                                                                relatedBy:NSLayoutRelationEqual
                                                                   toItem:viewAbove
                                                                attribute:NSLayoutAttributeBottom
                                                               multiplier:1.0 constant:MarginBetweenGroups]];
            
            [_constraints addObject:[NSLayoutConstraint constraintWithItem:groupView
                                                                 attribute:NSLayoutAttributeHeight
                                                                 relatedBy:NSLayoutRelationEqual
                                                                    toItem:viewAbove
                                                                 attribute:NSLayoutAttributeHeight
                                                                multiplier:1.0 constant:0.0]];
            
            [_constraints addObject:[NSLayoutConstraint constraintWithItem:groupView.labelBox
                                                                 attribute:NSLayoutAttributeWidth
                                                                 relatedBy:NSLayoutRelationEqual
                                                                    toItem:viewAbove.labelBox
                                                                 attribute:NSLayoutAttributeWidth
                                                                multiplier:1.0 constant:0.0]];
            
        } else {
            [_constraints addObject:[NSLayoutConstraint constraintWithItem:groupView
                                                                attribute:NSLayoutAttributeTop
                                                                relatedBy:NSLayoutRelationEqual
                                                                   toItem:_groupsBox
                                                                attribute:NSLayoutAttributeTop
                                                               multiplier:1.0 constant:2.0]];
            
           
        }
        
        [_constraints addObject:[NSLayoutConstraint constraintWithItem:groupView
                                                            attribute:NSLayoutAttributeWidth
                                                            relatedBy:NSLayoutRelationEqual
                                                               toItem:_groupsBox
                                                            attribute:NSLayoutAttributeWidth
                                                           multiplier:1.0 constant:0.0]];
    
    }
    
    if (self.subviews.lastObject) {
        UIView *lastView = _groupsBox.subviews.lastObject;
        [_constraints addObject:[NSLayoutConstraint constraintWithItem:lastView
                                                            attribute:NSLayoutAttributeBottom
                                                            relatedBy:NSLayoutRelationEqual
                                                               toItem:_groupsBox
                                                            attribute:NSLayoutAttributeBottom
                                                           multiplier:1.0 constant:0.0]];
        
    }
    
    [NSLayoutConstraint activateConstraints:_constraints];
}


#pragma mark - Accessibility

- (void)updateGroupViewAccessibility:(OCKGroupedBarChartBarGroupView *)groupView {
    OCKGroupedBarChartBarGroup *barGroup = groupView.group;
    NSString *barsString = @"";
    for (int i = 0; i < [barGroup.bars count]; i++) {
        OCKGroupedBarChartBar *bar = [barGroup.bars objectAtIndex:i];
        barsString = [NSString stringWithFormat:@"%@, %@, %@", barsString, _barTypes[i].name,  bar.text];
    }
    groupView.accessibilityValue = barsString;
    groupView.isAccessibilityElement = YES;
    groupView.accessibilityLabel = [NSString stringWithFormat:@"%@ %@", barGroup.title, barGroup.text];
}

- (NSArray *)accessibilityElements {
    return [_groupsBox subviews];
}

@end<|MERGE_RESOLUTION|>--- conflicted
+++ resolved
@@ -437,7 +437,6 @@
 @end
 
 
-<<<<<<< HEAD
 @interface OCKChartLegendCell : UIView
 
 @property (nonatomic, strong) UIColor *color;
@@ -517,9 +516,6 @@
 
 
 @interface OCKChartLegendView : UILabel
-=======
-@interface OCKChartLegendView : OCKLabel
->>>>>>> 33105066
 
 - (instancetype)initWithTitles:(NSArray<NSString *> *)titles colors:(NSArray<UIColor *> *)colors;
 
