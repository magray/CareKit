--- conflicted
+++ resolved
@@ -97,24 +97,21 @@
 		8605A5CA1C4F04EC00DD65FF /* CareKitCarePlanTests.m in Sources */ = {isa = PBXBuildFile; fileRef = 8605A5C91C4F04EC00DD65FF /* CareKitCarePlanTests.m */; };
 		8656C0DE1C6E98DA00A6D5D1 /* OCKCarePlanStore_Internal.h in Headers */ = {isa = PBXBuildFile; fileRef = 8656C0DD1C6E98DA00A6D5D1 /* OCKCarePlanStore_Internal.h */; };
 		865A6D0E1C5AD18B0054F9F0 /* whatever.swift in Sources */ = {isa = PBXBuildFile; fileRef = 865A6D0D1C5AD18B0054F9F0 /* whatever.swift */; };
+		867C31C91C7D028F00893CE5 /* CareKitPDFTests.m in Sources */ = {isa = PBXBuildFile; fileRef = 867C31C81C7D028F00893CE5 /* CareKitPDFTests.m */; };
+		867C31D11C7D27D100893CE5 /* OCKDocument.h in Headers */ = {isa = PBXBuildFile; fileRef = 867C31CF1C7D27D100893CE5 /* OCKDocument.h */; settings = {ATTRIBUTES = (Public, ); }; };
+		867C31D21C7D27D100893CE5 /* OCKDocument.m in Sources */ = {isa = PBXBuildFile; fileRef = 867C31D01C7D27D100893CE5 /* OCKDocument.m */; };
 		869C6C0C1C8760A100525137 /* OCKCenteredCollectionViewLayout.h in Headers */ = {isa = PBXBuildFile; fileRef = 869C6C0A1C8760A100525137 /* OCKCenteredCollectionViewLayout.h */; };
 		869C6C0D1C8760A100525137 /* OCKCenteredCollectionViewLayout.m in Sources */ = {isa = PBXBuildFile; fileRef = 869C6C0B1C8760A100525137 /* OCKCenteredCollectionViewLayout.m */; };
 		869C6C121C87616B00525137 /* OCKChartLegendCell.h in Headers */ = {isa = PBXBuildFile; fileRef = 869C6C101C87616B00525137 /* OCKChartLegendCell.h */; };
 		869C6C131C87616B00525137 /* OCKChartLegendCell.m in Sources */ = {isa = PBXBuildFile; fileRef = 869C6C111C87616B00525137 /* OCKChartLegendCell.m */; };
 		869C6C161C8763F800525137 /* OCKChartLegendView.h in Headers */ = {isa = PBXBuildFile; fileRef = 869C6C141C8763F800525137 /* OCKChartLegendView.h */; };
 		869C6C171C8763F800525137 /* OCKChartLegendView.m in Sources */ = {isa = PBXBuildFile; fileRef = 869C6C151C8763F800525137 /* OCKChartLegendView.m */; };
+		86B747A51C7E5438003B9554 /* OCKHTMLPDFWriter.h in Headers */ = {isa = PBXBuildFile; fileRef = 86B747A31C7E5438003B9554 /* OCKHTMLPDFWriter.h */; };
+		86B747A61C7E5438003B9554 /* OCKHTMLPDFWriter.m in Sources */ = {isa = PBXBuildFile; fileRef = 86B747A41C7E5438003B9554 /* OCKHTMLPDFWriter.m */; };
 		86B747CC1C84DE3C003B9554 /* OCKRingView.m in Sources */ = {isa = PBXBuildFile; fileRef = 86B747CA1C84DE3C003B9554 /* OCKRingView.m */; };
 		86B747D01C84E192003B9554 /* OCKRingView.h in Headers */ = {isa = PBXBuildFile; fileRef = 86B747CF1C84E192003B9554 /* OCKRingView.h */; };
-<<<<<<< HEAD
-		867C31C91C7D028F00893CE5 /* CareKitPDFTests.m in Sources */ = {isa = PBXBuildFile; fileRef = 867C31C81C7D028F00893CE5 /* CareKitPDFTests.m */; };
-		867C31D11C7D27D100893CE5 /* OCKDocument.h in Headers */ = {isa = PBXBuildFile; fileRef = 867C31CF1C7D27D100893CE5 /* OCKDocument.h */; settings = {ATTRIBUTES = (Public, ); }; };
-		867C31D21C7D27D100893CE5 /* OCKDocument.m in Sources */ = {isa = PBXBuildFile; fileRef = 867C31D01C7D27D100893CE5 /* OCKDocument.m */; };
-		86B747A51C7E5438003B9554 /* OCKHTMLPDFWriter.h in Headers */ = {isa = PBXBuildFile; fileRef = 86B747A31C7E5438003B9554 /* OCKHTMLPDFWriter.h */; };
-		86B747A61C7E5438003B9554 /* OCKHTMLPDFWriter.m in Sources */ = {isa = PBXBuildFile; fileRef = 86B747A41C7E5438003B9554 /* OCKHTMLPDFWriter.m */; };
-=======
 		86B747D91C84F74E003B9554 /* OCKGroupedBarChartView.h in Headers */ = {isa = PBXBuildFile; fileRef = 86B747D71C84F74E003B9554 /* OCKGroupedBarChartView.h */; };
 		86B747DA1C84F74E003B9554 /* OCKGroupedBarChartView.m in Sources */ = {isa = PBXBuildFile; fileRef = 86B747D81C84F74E003B9554 /* OCKGroupedBarChartView.m */; };
->>>>>>> 96d9ce84
 		86BE2EFF1C77C83D00D66276 /* OCKCareCardViewController.h in Headers */ = {isa = PBXBuildFile; fileRef = 86BE2EFE1C77C83D00D66276 /* OCKCareCardViewController.h */; settings = {ATTRIBUTES = (Public, ); }; };
 		86BE2F021C7BDD2C00D66276 /* OCKCarePlanDay.h in Headers */ = {isa = PBXBuildFile; fileRef = 86BE2F001C7BDD2C00D66276 /* OCKCarePlanDay.h */; settings = {ATTRIBUTES = (Public, ); }; };
 		86BE2F031C7BDD2C00D66276 /* OCKCarePlanDay.m in Sources */ = {isa = PBXBuildFile; fileRef = 86BE2F011C7BDD2C00D66276 /* OCKCarePlanDay.m */; };
@@ -132,27 +129,6 @@
 			proxyType = 1;
 			remoteGlobalIDString = 8605A5B91C4F04EC00DD65FF;
 			remoteInfo = CareKit;
-		};
-		865A6CDB1C5A95180054F9F0 /* PBXContainerItemProxy */ = {
-			isa = PBXContainerItemProxy;
-			containerPortal = 865A6CD51C5A95180054F9F0 /* ResearchKit.xcodeproj */;
-			proxyType = 2;
-			remoteGlobalIDString = B183A5951A8535D100C76870;
-			remoteInfo = ResearchKit;
-		};
-		865A6CDD1C5A95180054F9F0 /* PBXContainerItemProxy */ = {
-			isa = PBXContainerItemProxy;
-			containerPortal = 865A6CD51C5A95180054F9F0 /* ResearchKit.xcodeproj */;
-			proxyType = 2;
-			remoteGlobalIDString = 86CC8E9A1AC09332001CCD89;
-			remoteInfo = ResearchKitTests;
-		};
-		865A6CE01C5A95510054F9F0 /* PBXContainerItemProxy */ = {
-			isa = PBXContainerItemProxy;
-			containerPortal = 865A6CD51C5A95180054F9F0 /* ResearchKit.xcodeproj */;
-			proxyType = 1;
-			remoteGlobalIDString = B183A4731A8535D100C76870;
-			remoteInfo = ResearchKit;
 		};
 /* End PBXContainerItemProxy section */
 
@@ -249,27 +225,23 @@
 		8605A5C91C4F04EC00DD65FF /* CareKitCarePlanTests.m */ = {isa = PBXFileReference; lastKnownFileType = sourcecode.c.objc; path = CareKitCarePlanTests.m; sourceTree = "<group>"; };
 		8605A5CB1C4F04EC00DD65FF /* Info.plist */ = {isa = PBXFileReference; lastKnownFileType = text.plist.xml; path = Info.plist; sourceTree = "<group>"; };
 		8656C0DD1C6E98DA00A6D5D1 /* OCKCarePlanStore_Internal.h */ = {isa = PBXFileReference; fileEncoding = 4; lastKnownFileType = sourcecode.c.h; path = OCKCarePlanStore_Internal.h; sourceTree = "<group>"; };
-		865A6CD51C5A95180054F9F0 /* ResearchKit.xcodeproj */ = {isa = PBXFileReference; lastKnownFileType = "wrapper.pb-project"; name = ResearchKit.xcodeproj; path = dependency/ResearchKit.xcodeproj; sourceTree = SOURCE_ROOT; };
 		865A6D0C1C5AD18A0054F9F0 /* CareKitTests-Bridging-Header.h */ = {isa = PBXFileReference; lastKnownFileType = sourcecode.c.h; path = "CareKitTests-Bridging-Header.h"; sourceTree = "<group>"; };
 		865A6D0D1C5AD18B0054F9F0 /* whatever.swift */ = {isa = PBXFileReference; fileEncoding = 4; lastKnownFileType = sourcecode.swift; path = whatever.swift; sourceTree = "<group>"; };
+		867C31C81C7D028F00893CE5 /* CareKitPDFTests.m */ = {isa = PBXFileReference; fileEncoding = 4; lastKnownFileType = sourcecode.c.objc; path = CareKitPDFTests.m; sourceTree = "<group>"; };
+		867C31CF1C7D27D100893CE5 /* OCKDocument.h */ = {isa = PBXFileReference; fileEncoding = 4; lastKnownFileType = sourcecode.c.h; path = OCKDocument.h; sourceTree = "<group>"; };
+		867C31D01C7D27D100893CE5 /* OCKDocument.m */ = {isa = PBXFileReference; fileEncoding = 4; lastKnownFileType = sourcecode.c.objc; path = OCKDocument.m; sourceTree = "<group>"; };
 		869C6C0A1C8760A100525137 /* OCKCenteredCollectionViewLayout.h */ = {isa = PBXFileReference; fileEncoding = 4; lastKnownFileType = sourcecode.c.h; path = OCKCenteredCollectionViewLayout.h; sourceTree = "<group>"; };
 		869C6C0B1C8760A100525137 /* OCKCenteredCollectionViewLayout.m */ = {isa = PBXFileReference; fileEncoding = 4; lastKnownFileType = sourcecode.c.objc; path = OCKCenteredCollectionViewLayout.m; sourceTree = "<group>"; };
 		869C6C101C87616B00525137 /* OCKChartLegendCell.h */ = {isa = PBXFileReference; fileEncoding = 4; lastKnownFileType = sourcecode.c.h; path = OCKChartLegendCell.h; sourceTree = "<group>"; };
 		869C6C111C87616B00525137 /* OCKChartLegendCell.m */ = {isa = PBXFileReference; fileEncoding = 4; lastKnownFileType = sourcecode.c.objc; path = OCKChartLegendCell.m; sourceTree = "<group>"; };
 		869C6C141C8763F800525137 /* OCKChartLegendView.h */ = {isa = PBXFileReference; fileEncoding = 4; lastKnownFileType = sourcecode.c.h; path = OCKChartLegendView.h; sourceTree = "<group>"; };
 		869C6C151C8763F800525137 /* OCKChartLegendView.m */ = {isa = PBXFileReference; fileEncoding = 4; lastKnownFileType = sourcecode.c.objc; path = OCKChartLegendView.m; sourceTree = "<group>"; };
+		86B747A31C7E5438003B9554 /* OCKHTMLPDFWriter.h */ = {isa = PBXFileReference; fileEncoding = 4; lastKnownFileType = sourcecode.c.h; path = OCKHTMLPDFWriter.h; sourceTree = "<group>"; };
+		86B747A41C7E5438003B9554 /* OCKHTMLPDFWriter.m */ = {isa = PBXFileReference; fileEncoding = 4; lastKnownFileType = sourcecode.c.objc; path = OCKHTMLPDFWriter.m; sourceTree = "<group>"; };
 		86B747CA1C84DE3C003B9554 /* OCKRingView.m */ = {isa = PBXFileReference; fileEncoding = 4; lastKnownFileType = sourcecode.c.objc; name = OCKRingView.m; path = ../CareCard/OCKRingView.m; sourceTree = "<group>"; };
 		86B747CF1C84E192003B9554 /* OCKRingView.h */ = {isa = PBXFileReference; fileEncoding = 4; lastKnownFileType = sourcecode.c.h; name = OCKRingView.h; path = ../CareCard/OCKRingView.h; sourceTree = "<group>"; };
-<<<<<<< HEAD
-		867C31C81C7D028F00893CE5 /* CareKitPDFTests.m */ = {isa = PBXFileReference; fileEncoding = 4; lastKnownFileType = sourcecode.c.objc; path = CareKitPDFTests.m; sourceTree = "<group>"; };
-		867C31CF1C7D27D100893CE5 /* OCKDocument.h */ = {isa = PBXFileReference; fileEncoding = 4; lastKnownFileType = sourcecode.c.h; path = OCKDocument.h; sourceTree = "<group>"; };
-		867C31D01C7D27D100893CE5 /* OCKDocument.m */ = {isa = PBXFileReference; fileEncoding = 4; lastKnownFileType = sourcecode.c.objc; path = OCKDocument.m; sourceTree = "<group>"; };
-		86B747A31C7E5438003B9554 /* OCKHTMLPDFWriter.h */ = {isa = PBXFileReference; fileEncoding = 4; lastKnownFileType = sourcecode.c.h; path = OCKHTMLPDFWriter.h; sourceTree = "<group>"; };
-		86B747A41C7E5438003B9554 /* OCKHTMLPDFWriter.m */ = {isa = PBXFileReference; fileEncoding = 4; lastKnownFileType = sourcecode.c.objc; path = OCKHTMLPDFWriter.m; sourceTree = "<group>"; };
-=======
 		86B747D71C84F74E003B9554 /* OCKGroupedBarChartView.h */ = {isa = PBXFileReference; fileEncoding = 4; lastKnownFileType = sourcecode.c.h; path = OCKGroupedBarChartView.h; sourceTree = "<group>"; };
 		86B747D81C84F74E003B9554 /* OCKGroupedBarChartView.m */ = {isa = PBXFileReference; fileEncoding = 4; lastKnownFileType = sourcecode.c.objc; path = OCKGroupedBarChartView.m; sourceTree = "<group>"; };
->>>>>>> 96d9ce84
 		86BE2EFE1C77C83D00D66276 /* OCKCareCardViewController.h */ = {isa = PBXFileReference; fileEncoding = 4; lastKnownFileType = sourcecode.c.h; path = OCKCareCardViewController.h; sourceTree = "<group>"; };
 		86BE2F001C7BDD2C00D66276 /* OCKCarePlanDay.h */ = {isa = PBXFileReference; fileEncoding = 4; lastKnownFileType = sourcecode.c.h; path = OCKCarePlanDay.h; sourceTree = "<group>"; };
 		86BE2F011C7BDD2C00D66276 /* OCKCarePlanDay.m */ = {isa = PBXFileReference; fileEncoding = 4; lastKnownFileType = sourcecode.c.objc; path = OCKCarePlanDay.m; sourceTree = "<group>"; };
@@ -599,7 +571,6 @@
 				867C31CE1C7D27A500893CE5 /* PDF */,
 				24B31A6C1C6E71A600C3C196 /* Utilities */,
 				24935CD11C7E341E00B208A9 /* Assets.xcassets */,
-				865A6CD51C5A95180054F9F0 /* ResearchKit.xcodeproj */,
 				8605A5BF1C4F04EC00DD65FF /* Info.plist */,
 				86FA84FA1C5C466A0013114A /* OCKCarePlanStore.xcdatamodeld */,
 				241744B21C7C2D7A00350094 /* QuartzCore.framework */,
@@ -619,16 +590,6 @@
 			path = CareKitTests;
 			sourceTree = "<group>";
 		};
-		865A6CD61C5A95180054F9F0 /* Products */ = {
-			isa = PBXGroup;
-			children = (
-				865A6CDC1C5A95180054F9F0 /* ResearchKit.framework */,
-				865A6CDE1C5A95180054F9F0 /* ResearchKitTests.xctest */,
-			);
-			name = Products;
-			sourceTree = "<group>";
-		};
-<<<<<<< HEAD
 		867C31CE1C7D27A500893CE5 /* PDF */ = {
 			isa = PBXGroup;
 			children = (
@@ -638,7 +599,8 @@
 				867C31D01C7D27D100893CE5 /* OCKDocument.m */,
 			);
 			path = PDF;
-=======
+			sourceTree = "<group>";
+		};
 		869C6C181C87676A00525137 /* Components */ = {
 			isa = PBXGroup;
 			children = (
@@ -663,7 +625,6 @@
 				247BD1221C87E23800F2CF9B /* Chart View */,
 			);
 			name = "Bar Chart";
->>>>>>> 96d9ce84
 			sourceTree = "<group>";
 		};
 /* End PBXGroup section */
@@ -727,13 +688,8 @@
 				24E114F41C7402B400ACCDE8 /* OCKEvaluationWeekView.h in Headers */,
 				24902A0A1C82CF6E00051791 /* OCKConnectTableViewHeader.h in Headers */,
 				2445EB2F1C6D67A100F51A95 /* OCKConnectTableViewController.h in Headers */,
-<<<<<<< HEAD
-				2445EB0B1C6D673000F51A95 /* OCKChartTableViewController_Internal.h in Headers */,
-				2445EB1D1C6D673000F51A95 /* OCKPieChart_Internal.h in Headers */,
 				86B747A51C7E5438003B9554 /* OCKHTMLPDFWriter.h in Headers */,
-=======
 				86B747D91C84F74E003B9554 /* OCKGroupedBarChartView.h in Headers */,
->>>>>>> 96d9ce84
 				86BE2F051C7BED7500D66276 /* OCKCarePlanDay_Internal.h in Headers */,
 				247BD1291C87E36300F2CF9B /* OCKBarGroup.h in Headers */,
 				24E318151C6EB08A0094C45B /* OCKEvaluationViewController.h in Headers */,
@@ -756,7 +712,6 @@
 			buildRules = (
 			);
 			dependencies = (
-				865A6CE11C5A95510054F9F0 /* PBXTargetDependency */,
 			);
 			name = CareKit;
 			productName = CareKit;
@@ -808,12 +763,6 @@
 			mainGroup = 8605A5B01C4F04EC00DD65FF;
 			productRefGroup = 8605A5BB1C4F04EC00DD65FF /* Products */;
 			projectDirPath = "";
-			projectReferences = (
-				{
-					ProductGroup = 865A6CD61C5A95180054F9F0 /* Products */;
-					ProjectRef = 865A6CD51C5A95180054F9F0 /* ResearchKit.xcodeproj */;
-				},
-			);
 			projectRoot = "";
 			targets = (
 				8605A5B91C4F04EC00DD65FF /* CareKit */,
@@ -821,23 +770,6 @@
 			);
 		};
 /* End PBXProject section */
-
-/* Begin PBXReferenceProxy section */
-		865A6CDC1C5A95180054F9F0 /* ResearchKit.framework */ = {
-			isa = PBXReferenceProxy;
-			fileType = wrapper.framework;
-			path = ResearchKit.framework;
-			remoteRef = 865A6CDB1C5A95180054F9F0 /* PBXContainerItemProxy */;
-			sourceTree = BUILT_PRODUCTS_DIR;
-		};
-		865A6CDE1C5A95180054F9F0 /* ResearchKitTests.xctest */ = {
-			isa = PBXReferenceProxy;
-			fileType = wrapper.cfbundle;
-			path = ResearchKitTests.xctest;
-			remoteRef = 865A6CDD1C5A95180054F9F0 /* PBXContainerItemProxy */;
-			sourceTree = BUILT_PRODUCTS_DIR;
-		};
-/* End PBXReferenceProxy section */
 
 /* Begin PBXResourcesBuildPhase section */
 		8605A5B81C4F04EC00DD65FF /* Resources */ = {
@@ -878,12 +810,7 @@
 				249029FB1C823BBA00051791 /* OCKConnectDetailViewController.m in Sources */,
 				24902A0B1C82CF6E00051791 /* OCKConnectTableViewHeader.m in Sources */,
 				2445EB0A1C6D673000F51A95 /* OCKChartTableViewController.m in Sources */,
-<<<<<<< HEAD
-				2445EB211C6D673000F51A95 /* OCKRangePoint.m in Sources */,
 				86B747A61C7E5438003B9554 /* OCKHTMLPDFWriter.m in Sources */,
-				2445EB1C1C6D673000F51A95 /* OCKPieChart.m in Sources */,
-=======
->>>>>>> 96d9ce84
 				2445EB0F1C6D673000F51A95 /* OCKDashboardViewController.m in Sources */,
 				867C31D21C7D27D100893CE5 /* OCKDocument.m in Sources */,
 				2445EB081C6D673000F51A95 /* OCKChartTableViewCell.m in Sources */,
@@ -934,11 +861,6 @@
 			isa = PBXTargetDependency;
 			target = 8605A5B91C4F04EC00DD65FF /* CareKit */;
 			targetProxy = 8605A5C61C4F04EC00DD65FF /* PBXContainerItemProxy */;
-		};
-		865A6CE11C5A95510054F9F0 /* PBXTargetDependency */ = {
-			isa = PBXTargetDependency;
-			name = ResearchKit;
-			targetProxy = 865A6CE01C5A95510054F9F0 /* PBXContainerItemProxy */;
 		};
 /* End PBXTargetDependency section */
 
